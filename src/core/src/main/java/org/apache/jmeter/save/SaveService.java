/*
 * Licensed to the Apache Software Foundation (ASF) under one or more
 * contributor license agreements.  See the NOTICE file distributed with
 * this work for additional information regarding copyright ownership.
 * The ASF licenses this file to you under the Apache License, Version 2.0
 * (the "License"); you may not use this file except in compliance with
 * the License.  You may obtain a copy of the License at
 *
 * http://www.apache.org/licenses/LICENSE-2.0
 *
 * Unless required by applicable law or agreed to in writing, software
 * distributed under the License is distributed on an "AS IS" BASIS,
 * WITHOUT WARRANTIES OR CONDITIONS OF ANY KIND, either express or implied.
 * See the License for the specific language governing permissions and
 * limitations under the License.
 */

package org.apache.jmeter.save;

import java.io.BufferedInputStream;
import java.io.File;
import java.io.FileInputStream;
import java.io.IOException;
import java.io.InputStream;
import java.io.InputStreamReader;
import java.io.OutputStream;
import java.io.OutputStreamWriter;
import java.io.Writer;
import java.lang.reflect.InvocationTargetException;
import java.nio.charset.Charset;
import java.nio.charset.StandardCharsets;
import java.security.MessageDigest;
import java.security.NoSuchAlgorithmException;
import java.util.ArrayList;
import java.util.Comparator;
import java.util.List;
import java.util.Map;
import java.util.Properties;

import org.apache.commons.lang3.builder.ToStringBuilder;
import org.apache.commons.lang3.exception.ExceptionUtils;
import org.apache.jmeter.reporters.ResultCollectorHelper;
import org.apache.jmeter.samplers.SampleEvent;
import org.apache.jmeter.samplers.SampleResult;
import org.apache.jmeter.util.JMeterUtils;
import org.apache.jmeter.util.NameUpdater;
import org.apache.jorphan.collections.HashTree;
import org.apache.jorphan.util.JMeterError;
import org.apache.jorphan.util.JOrphanUtils;
import org.slf4j.Logger;
import org.slf4j.LoggerFactory;

import com.thoughtworks.xstream.XStream;
import com.thoughtworks.xstream.converters.ConversionException;
import com.thoughtworks.xstream.converters.Converter;
import com.thoughtworks.xstream.converters.DataHolder;
import com.thoughtworks.xstream.converters.reflection.PureJavaReflectionProvider;
import com.thoughtworks.xstream.converters.reflection.ReflectionProvider;
import com.thoughtworks.xstream.io.xml.XppDriver;
import com.thoughtworks.xstream.mapper.CannotResolveClassException;
import com.thoughtworks.xstream.mapper.Mapper;
import com.thoughtworks.xstream.mapper.MapperWrapper;

/**
 * Handles setting up XStream serialisation.
 * The class reads alias definitions from saveservice.properties.
 *
 */
public class SaveService {

    private static final Logger log = LoggerFactory.getLogger(SaveService.class);

    // Names of DataHolder entries for JTL processing
    public static final String SAMPLE_EVENT_OBJECT = "SampleEvent"; // $NON-NLS-1$
    public static final String RESULTCOLLECTOR_HELPER_OBJECT = "ResultCollectorHelper"; // $NON-NLS-1$

    // Names of DataHolder entries for JMX processing
    public static final String TEST_CLASS_NAME = "TestClassName"; // $NON-NLS-1$

    private static final class XStreamWrapper extends XStream {
        private XStreamWrapper(ReflectionProvider reflectionProvider) {
            super(reflectionProvider);
        }

        // Override wrapMapper in order to insert the Wrapper in the chain
        @Override
        protected MapperWrapper wrapMapper(MapperWrapper next) {
            // Provide our own aliasing using strings rather than classes
            return new MapperWrapper(next){
            // Translate alias to classname and then delegate to wrapped class
            @Override
            public Class<?> realClass(String alias) {
                String fullName = aliasToClass(alias);
                if (fullName != null) {
                    fullName = NameUpdater.getCurrentName(fullName);
                }
                return super.realClass(fullName == null ? alias : fullName);
            }
            // Translate to alias and then delegate to wrapped class
            @Override
            public String serializedClass(@SuppressWarnings("rawtypes") // superclass does not use types
                    Class type) {
                if (type == null) {
                    return super.serializedClass(null); // was type, but that caused FindBugs warning
                }
                String alias = classToAlias(type.getName());
                return alias == null ? super.serializedClass(type) : alias ;
                }
            };
        }
    }

    private static final XStream JMXSAVER = new XStreamWrapper(new PureJavaReflectionProvider());
    private static final XStream JTLSAVER = new XStreamWrapper(new PureJavaReflectionProvider());
    static {
        JTLSAVER.setMode(XStream.NO_REFERENCES); // This is needed to stop XStream keeping copies of each class
        JMeterUtils.setupXStreamSecurityPolicy(JMXSAVER);
        JMeterUtils.setupXStreamSecurityPolicy(JTLSAVER);
    }

    // The XML header, with placeholder for encoding, since that is controlled by property
    private static final String XML_HEADER = "<?xml version=\"1.0\" encoding=\"<ph>\"?>"; // $NON-NLS-1$

    // Default file name
    private static final String SAVESERVICE_PROPERTIES_FILE = "saveservice.properties"; // $NON-NLS-1$

    // Property name used to define file name
    private static final String SAVESERVICE_PROPERTIES = "saveservice_properties"; // $NON-NLS-1$

    // Define file format versions
    private static final String VERSION_2_2 = "2.2";  // $NON-NLS-1$

    // Holds the mappings from the saveservice properties file
    // Key: alias Entry: full class name
    // There may be multiple aliases which map to the same class
    private static final Properties aliasToClass = new Properties();

    // Holds the reverse mappings
    // Key: full class name Entry: primary alias
    private static final Properties classToAlias = new Properties();

    // Version information for test plan header
    // This is written to JMX files by ScriptWrapperConverter
    // Also to JTL files by ResultCollector
    private static final String VERSION = "1.2"; // $NON-NLS-1$

    // This is written to JMX files by ScriptWrapperConverter
    private static String propertiesVersion = "";// read from properties file; written to JMX files

    // Must match _version property value in saveservice.properties
    // used to ensure saveservice.properties and SaveService are updated simultaneously
    static final String PROPVERSION = "5.0";// Expected version $NON-NLS-1$

    // Internal information only
    private static String fileVersion = ""; // computed from saveservice.properties file// $NON-NLS-1$
    // Must match the sha1 checksum of the file saveservice.properties (without newline character),
    // used to ensure saveservice.properties and SaveService are updated simultaneously
<<<<<<< HEAD
    static final String FILEVERSION = "f570c9a327f881e62d79b103e82732536ef53aa5"; // Expected value $NON-NLS-1$
=======
    static final String FILEVERSION = "66ea47f7da884dff1c42ccede75113971c5c11f3"; // Expected value $NON-NLS-1$
>>>>>>> 2289ac9e

    private static String fileEncoding = ""; // read from properties file// $NON-NLS-1$

    static {
        log.info("Testplan (JMX) version: {}. Testlog (JTL) version: {}", VERSION_2_2, VERSION_2_2);
        initProps();
        checkVersions();
    }

    // Helper method to simplify alias creation from properties
    private static void makeAlias(String aliasList, String clazz) {
        String[] aliases = aliasList.split(","); // Can have multiple aliases for same target classname
        String alias = aliases[0];
        for (String a : aliases){
            Object old = aliasToClass.setProperty(a,clazz);
            if (old != null){
                log.error("Duplicate class detected for {}: {} & {}", alias, clazz, old);
            }
        }
        Object oldval=classToAlias.setProperty(clazz,alias);
        if (oldval != null) {
            log.error("Duplicate alias detected for {}: {} & {}", clazz, alias, oldval);
        }
    }

    private static File getSaveServiceFile() {
        String saveServiceProps = JMeterUtils.getPropDefault(SAVESERVICE_PROPERTIES,SAVESERVICE_PROPERTIES_FILE); //$NON-NLS-1$
        if (saveServiceProps.length() > 0){ //$NON-NLS-1$
            return JMeterUtils.findFile(saveServiceProps);
        }
        throw new IllegalStateException("Could not find file configured in saveservice_properties property set to:"+saveServiceProps);
    }

    public static Properties loadProperties() throws IOException{
        Properties nameMap = new Properties();
        File saveServiceFile = getSaveServiceFile();
        if (saveServiceFile.canRead()){
            try (FileInputStream fis = new FileInputStream(saveServiceFile)){
                nameMap.load(fis);
            }
        }
        return nameMap;
    }

    private static String checksum(Properties nameMap) throws NoSuchAlgorithmException {
        MessageDigest md = MessageDigest.getInstance("SHA-1");
        // This checksums the actual entries, and it ignores comments and blank lines
        nameMap.entrySet().stream().sorted(
                Comparator.comparing((Map.Entry<Object, Object> e) -> e.getKey().toString())
                        .thenComparing(e -> e.getValue().toString())
        ).forEachOrdered(e -> {
            md.update(e.getKey().toString().getBytes(StandardCharsets.UTF_8));
            md.update(e.getValue().toString().getBytes(StandardCharsets.UTF_8));
        });
        return JOrphanUtils.baToHexString(md.digest());
    }

    private static void initProps() {
        // Load the alias properties
        try {
            Properties nameMap = loadProperties();
            try {
                fileVersion = checksum(nameMap);
            } catch (NoSuchAlgorithmException e) {
                log.error("Can't compute checksum for saveservice properties file", e);
                throw new JMeterError("JMeter requires the checksum of saveservice properties file to continue", e);
            }
            // now create the aliases
            for (Map.Entry<Object, Object> me : nameMap.entrySet()) {
                String key = (String) me.getKey();
                String val = (String) me.getValue();
                if (!key.startsWith("_")) { // $NON-NLS-1$
                    makeAlias(key, val);
                } else {
                    // process special keys
                    if (key.equalsIgnoreCase("_version")) { // $NON-NLS-1$
                        propertiesVersion = val;
                        log.info("Using SaveService properties version {}", propertiesVersion);
                    } else if (key.equalsIgnoreCase("_file_version")) { // $NON-NLS-1$
                        log.info("SaveService properties file version is now computed by a checksum,"
                                + "the property _file_version is not used anymore and can be removed.");
                    } else if (key.equalsIgnoreCase("_file_encoding")) { // $NON-NLS-1$
                        fileEncoding = val;
                        log.info("Using SaveService properties file encoding {}", fileEncoding);
                    } else {
                        key = key.substring(1);// Remove the leading "_"
                        registerConverter(key, val);
                    }
                }
            }
        } catch (IOException e) {
            log.error("Bad saveservice properties file", e);
            throw new JMeterError("JMeter requires the saveservice properties file to continue");
        }
    }

    private static void registerConverter(String key, String val) {
        try {
            final String trimmedValue = val.trim();
            boolean useMapper = "collection".equals(trimmedValue) || "mapping".equals(trimmedValue); // $NON-NLS-1$ $NON-NLS-2$
            registerConverter(key, JMXSAVER, useMapper);
            registerConverter(key, JTLSAVER, useMapper);
        } catch (IllegalAccessException | InstantiationException | ClassNotFoundException | IllegalArgumentException|
                SecurityException | InvocationTargetException | NoSuchMethodException e1) {
            log.warn("Can't register a converter: {}", key, e1);
        }
    }

    /**
     * Register converter.
     * @param key
     * @param jmxsaver
     * @param useMapper
     *
     * @throws InstantiationException
     * @throws IllegalAccessException
     * @throws InvocationTargetException
     * @throws NoSuchMethodException
     * @throws ClassNotFoundException
     */
    private static void registerConverter(String key, XStream jmxsaver, boolean useMapper)
            throws InstantiationException, IllegalAccessException,
            InvocationTargetException, NoSuchMethodException,
            ClassNotFoundException {
        if (useMapper){
            jmxsaver.registerConverter((Converter) Class.forName(key).getConstructor(Mapper.class).newInstance(jmxsaver.getMapper()));
        } else {
            jmxsaver.registerConverter((Converter) Class.forName(key).getDeclaredConstructor().newInstance());
        }
    }

    // For converters to use
    public static String aliasToClass(String s){
        String r = aliasToClass.getProperty(s);
        return r == null ? s : r;
    }

    // For converters to use
    public static String classToAlias(String s){
        String r = classToAlias.getProperty(s);
        return r == null ? s : r;
    }

    // Called by Save function
    public static void saveTree(HashTree tree, OutputStream out) throws IOException {
        // Get the OutputWriter to use
        OutputStreamWriter outputStreamWriter = getOutputStreamWriter(out);
        writeXmlHeader(outputStreamWriter);
        // Use deprecated method, to avoid duplicating code
        ScriptWrapper wrapper = new ScriptWrapper();
        wrapper.testPlan = tree;
        JMXSAVER.toXML(wrapper, outputStreamWriter);
        outputStreamWriter.write('\n');// Ensure terminated properly
        outputStreamWriter.close();
    }

    // Used by Test code
    public static void saveElement(Object el, OutputStream out) throws IOException {
        // Get the OutputWriter to use
        OutputStreamWriter outputStreamWriter = getOutputStreamWriter(out);
        writeXmlHeader(outputStreamWriter);
        // Use deprecated method, to avoid duplicating code
        JMXSAVER.toXML(el, outputStreamWriter);
        outputStreamWriter.close();
    }

    // Used by Test code
    public static Object loadElement(InputStream in) throws IOException {
        // Get the InputReader to use
        InputStreamReader inputStreamReader = getInputStreamReader(in);
        // Use deprecated method, to avoid duplicating code
        Object element = JMXSAVER.fromXML(inputStreamReader);
        inputStreamReader.close();
        return element;
    }

    /**
     * Save a sampleResult to an XML output file using XStream.
     *
     * @param evt sampleResult wrapped in a sampleEvent
     * @param writer output stream which must be created using {@link #getFileEncoding(String)}
     * @throws IOException when writing data to output fails
     */
    // Used by ResultCollector.sampleOccurred(SampleEvent event)
    public static synchronized void saveSampleResult(SampleEvent evt, Writer writer) throws IOException {
        DataHolder dh = JTLSAVER.newDataHolder();
        dh.put(SAMPLE_EVENT_OBJECT, evt);
        // This is effectively the same as saver.toXML(Object, Writer) except we get to provide the DataHolder
        // Don't know why there is no method for this in the XStream class
        try {
            JTLSAVER.marshal(evt.getResult(), new XppDriver().createWriter(writer), dh);
        } catch(RuntimeException e) {
            throw new IllegalArgumentException("Failed marshalling:"+(evt.getResult() != null ? showDebuggingInfo(evt.getResult()) : "null"), e);
        }
        writer.write('\n');
    }

    /**
     *
     * @param result SampleResult
     * @return String debugging information
     */
    private static String showDebuggingInfo(SampleResult result) {
        try {
            return "class:"+result.getClass()+",content:"+ToStringBuilder.reflectionToString(result);
        } catch(Exception e) {
            return "Exception occurred creating debug from event, message:"+e.getMessage();
        }
    }

    // Routines for TestSaveService
    static String getPropertyVersion(){
        return SaveService.propertiesVersion;
    }

    static String getFileVersion(){
        return SaveService.fileVersion;
    }

    // Allow test code to check for spurious class references
    static List<String> checkClasses(){
        final ClassLoader classLoader = SaveService.class.getClassLoader();
        List<String> missingClasses = new ArrayList<>();
        for (Object clazz : classToAlias.keySet()) {
            String name = (String) clazz;
            if (!NameUpdater.isMapped(name)) {// don't bother checking class is present if it is to be updated
                try {
                    Class.forName(name, false, classLoader);
                } catch (ClassNotFoundException e) {
                        log.error("Unexpected entry in saveservice.properties; class does not exist and is not upgraded: {}", name);
                        missingClasses.add(name);
                }
            }
        }
        return missingClasses;
    }

    private static void checkVersions() {
        if (!PROPVERSION.equalsIgnoreCase(propertiesVersion)) {
            log.warn("Bad _version - expected {}, found {}.", PROPVERSION, propertiesVersion);
        }
    }

    /**
     * Read results from JTL file.
     *
     * @param reader of the file
     * @param resultCollectorHelper helper class to enable TestResultWrapperConverter to deliver the samples
     * @throws IOException if an I/O error occurs
     */
    public static void loadTestResults(InputStream reader, ResultCollectorHelper resultCollectorHelper) throws IOException {
        // Get the InputReader to use
        InputStreamReader inputStreamReader = getInputStreamReader(reader);
        DataHolder dh = JTLSAVER.newDataHolder();
        dh.put(RESULTCOLLECTOR_HELPER_OBJECT, resultCollectorHelper); // Allow TestResultWrapper to feed back the samples
        // This is effectively the same as saver.fromXML(InputStream) except we get to provide the DataHolder
        // Don't know why there is no method for this in the XStream class
        JTLSAVER.unmarshal(new XppDriver().createReader(reader), null, dh);
        inputStreamReader.close();
    }

    /**
     * Load a Test tree (JMX file)
     * @param file the JMX file
     * @return the loaded tree
     * @throws IOException if there is a problem reading the file or processing it
     */
    public static HashTree loadTree(File file) throws IOException {
        log.info("Loading file: {}", file);
        try (InputStream inputStream = new FileInputStream(file);
                BufferedInputStream bufferedInputStream =
                    new BufferedInputStream(inputStream)){
            return readTree(bufferedInputStream, file);
        }
    }

    /**
     *
     * @param inputStream {@link InputStream}
     * @param file the JMX file used only for debug, can be null
     * @return the loaded tree
     * @throws IOException if there is a problem reading the file or processing it
     */
    private static HashTree readTree(InputStream inputStream, File file)
            throws IOException {
        ScriptWrapper wrapper = null;
        try {
            // Get the InputReader to use
            InputStreamReader inputStreamReader = getInputStreamReader(inputStream);
            wrapper = (ScriptWrapper) JMXSAVER.fromXML(inputStreamReader);
            inputStreamReader.close();
            if (wrapper == null){
                log.error("Problem loading XML: see above.");
                return null;
            }
            return wrapper.testPlan;
        } catch (CannotResolveClassException | ConversionException | NoClassDefFoundError e) {
            if(file != null) {
                throw new IllegalArgumentException("Problem loading XML from:'"+file.getAbsolutePath()+"'. \nCause:\n"+
                        ExceptionUtils.getRootCauseMessage(e) +"\n\n Detail:"+e, e);
            } else {
                throw new IllegalArgumentException("Problem loading XML. \nCause:\n"+
                        ExceptionUtils.getRootCauseMessage(e) +"\n\n Detail:"+e, e);
            }
        }

    }
    private static InputStreamReader getInputStreamReader(InputStream inStream) {
        // Check if we have a encoding to use from properties
        Charset charset = getFileEncodingCharset();
        return new InputStreamReader(inStream, charset);
    }

    private static OutputStreamWriter getOutputStreamWriter(OutputStream outStream) {
        // Check if we have a encoding to use from properties
        Charset charset = getFileEncodingCharset();
        return new OutputStreamWriter(outStream, charset);
    }

    /**
     * Returns the file Encoding specified in saveservice.properties or the default
     * @param dflt value to return if file encoding was not provided
     *
     * @return file encoding or default
     */
    // Used by ResultCollector when creating output files
    public static String getFileEncoding(String dflt){
        if(fileEncoding != null && fileEncoding.length() > 0) {
            return fileEncoding;
        }
        else {
            return dflt;
        }
    }

    // @NotNull
    private static Charset getFileEncodingCharset() {
        // Check if we have a encoding to use from properties
        if(fileEncoding != null && fileEncoding.length() > 0) {
            return Charset.forName(fileEncoding);
        }
        else {

            // We use the default character set encoding of the JRE
            log.info("fileEncoding not defined - using JRE default");
            return Charset.defaultCharset();
        }
    }

    private static void writeXmlHeader(OutputStreamWriter writer) throws IOException {
        // Write XML header if we have the charset to use for encoding
        Charset charset = getFileEncodingCharset();
        // We do not use getEncoding method of Writer, since that returns
        // the historical name
        String header = XML_HEADER.replaceAll("<ph>", charset.name());
        writer.write(header);
        writer.write('\n');
    }

//  Normal output
//  ---- Debugging information ----
//  required-type       : org.apache.jorphan.collections.ListedHashTree
//  cause-message       : WebServiceSampler : WebServiceSampler
//  class               : org.apache.jmeter.save.ScriptWrapper
//  message             : WebServiceSampler : WebServiceSampler
//  line number         : 929
//  path                : /jmeterTestPlan/hashTree/hashTree/hashTree[4]/hashTree[5]/WebServiceSampler
//  cause-exception     : com.thoughtworks.xstream.alias.CannotResolveClassException
//  -------------------------------

    /**
     * Simplify getMessage() output from XStream ConversionException
     * @param ce - ConversionException to analyse
     * @return string with details of error
     */
    public static String CEtoString(ConversionException ce){
        return "XStream ConversionException at line: " + ce.get("line number") + "\n" + ce.get("message")
                + "\nPerhaps a missing jar? See log file.";
    }

    public static String getPropertiesVersion() {
        return propertiesVersion;
    }

    public static String getVERSION() {
        return VERSION;
    }
}<|MERGE_RESOLUTION|>--- conflicted
+++ resolved
@@ -155,11 +155,8 @@
     private static String fileVersion = ""; // computed from saveservice.properties file// $NON-NLS-1$
     // Must match the sha1 checksum of the file saveservice.properties (without newline character),
     // used to ensure saveservice.properties and SaveService are updated simultaneously
-<<<<<<< HEAD
-    static final String FILEVERSION = "f570c9a327f881e62d79b103e82732536ef53aa5"; // Expected value $NON-NLS-1$
-=======
     static final String FILEVERSION = "66ea47f7da884dff1c42ccede75113971c5c11f3"; // Expected value $NON-NLS-1$
->>>>>>> 2289ac9e
+
 
     private static String fileEncoding = ""; // read from properties file// $NON-NLS-1$
 
