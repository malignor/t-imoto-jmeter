--- conflicted
+++ resolved
@@ -362,7 +362,7 @@
 	/**
 	 * Create the GUI components and layout.
 	 */
-	protected void init() {
+	private void init() {
 		menuBar = new JMeterMenuBar();
 		setJMenuBar(menuBar);
 
@@ -392,7 +392,7 @@
 	 * 
 	 * @return a panel containing the running indicator
 	 */
-	protected Component createToolBar() {
+	private Component createToolBar() {
 		Box toolPanel = new Box(BoxLayout.X_AXIS);
 		toolPanel.add(Box.createRigidArea(new Dimension(10, 15)));
 		toolPanel.add(Box.createGlue());
@@ -410,7 +410,7 @@
 	 * 
 	 * @return a scroll pane containing the test tree GUI
 	 */
-	protected JScrollPane createTreePanel() {
+	private JScrollPane createTreePanel() {
 		JScrollPane treeP = new JScrollPane(tree);
 		treeP.setMinimumSize(new Dimension(100, 0));
 		return treeP;
@@ -421,7 +421,7 @@
 	 * 
 	 * @return the main scroll pane
 	 */
-	protected JScrollPane createMainPanel() {
+	private JScrollPane createMainPanel() {
 		return new JScrollPane();
 	}
 
@@ -474,7 +474,7 @@
 	 * 
 	 * @return a renderer to draw the test tree nodes
 	 */
-	protected TreeCellRenderer getCellRenderer() {
+	private TreeCellRenderer getCellRenderer() {
 		DefaultTreeCellRenderer rend = new JMeterCellRenderer();
 		rend.setFont(new Font("Dialog", Font.PLAIN, 11));
 		return rend;
@@ -504,11 +504,7 @@
 	 * A window adapter used to detect when the main JMeter frame is being
 	 * closed.
 	 */
-<<<<<<< HEAD
-	protected class WindowHappenings extends WindowAdapter {
-=======
 	private static class WindowHappenings extends WindowAdapter {
->>>>>>> 468f6f96
 		/**
 		 * Called when the main JMeter frame is being closed. Sends a
 		 * notification so that JMeter can react appropriately.
