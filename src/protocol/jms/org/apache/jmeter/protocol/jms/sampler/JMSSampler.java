/*
 * Licensed to the Apache Software Foundation (ASF) under one or more
 * contributor license agreements.  See the NOTICE file distributed with
 * this work for additional information regarding copyright ownership.
 * The ASF licenses this file to You under the Apache License, Version 2.0
 * (the "License"); you may not use this file except in compliance with
 * the License.  You may obtain a copy of the License at
 * 
 * http://www.apache.org/licenses/LICENSE-2.0
 * 
 * Unless required by applicable law or agreed to in writing, software
 * distributed under the License is distributed on an "AS IS" BASIS, WITHOUT
 * WARRANTIES OR CONDITIONS OF ANY KIND, either express or implied. See the
 * License for the specific language governing permissions and limitations
 * under the License.
 *  
 */

package org.apache.jmeter.protocol.jms.sampler;

import java.util.Date;
import java.util.Enumeration;
import java.util.Hashtable;
import java.util.Iterator;
import java.util.Map;

import javax.jms.DeliveryMode;
import javax.jms.JMSException;
import javax.jms.Message;
import javax.jms.Queue;
import javax.jms.QueueConnection;
import javax.jms.QueueConnectionFactory;
import javax.jms.QueueSender;
import javax.jms.QueueSession;
import javax.jms.Session;
import javax.jms.StreamMessage;
import javax.jms.TextMessage;
import javax.naming.Context;
import javax.naming.InitialContext;
import javax.naming.NamingException;

import org.apache.jmeter.config.Arguments;
import org.apache.jmeter.engine.event.LoopIterationEvent;
import org.apache.jmeter.samplers.AbstractSampler;
import org.apache.jmeter.samplers.Entry;
import org.apache.jmeter.samplers.SampleResult;
import org.apache.jmeter.testelement.ThreadListener;
import org.apache.jmeter.testelement.property.BooleanProperty;
import org.apache.jmeter.testelement.property.TestElementProperty;
import org.apache.jorphan.logging.LoggingManager;
import org.apache.log.Logger;

/**
 * Sampler for JMS Communication. <br>
 * Created on: October 28, 2004
 * 
<<<<<<< HEAD
 * author Martijn Blankestijn
 * @version $Id$
 */
public class JMSSampler extends AbstractSampler implements ThreadListener {
=======
 */
public class JMSSampler extends AbstractSampler implements ThreadListener {

	private static final Logger LOGGER = LoggingManager.getLoggerForClass();
>>>>>>> 468f6f96

	private static final int DEFAULT_TIMEOUT = 2000;

	//++ These are JMX names, and must not be changed
	private static final String JNDI_INITIAL_CONTEXT_FACTORY = "JMSSampler.initialContextFactory"; // $NON-NLS-1$

	private static final String JNDI_CONTEXT_PROVIDER_URL = "JMSSampler.contextProviderUrl"; // $NON-NLS-1$

	private static final String JNDI_PROPERTIES = "JMSSampler.jndiProperties"; // $NON-NLS-1$

	private static final String TIMEOUT = "JMSSampler.timeout"; // $NON-NLS-1$

	private static final String IS_ONE_WAY = "JMSSampler.isFireAndForget"; // $NON-NLS-1$

	private static final String JMS_PROPERTIES = "arguments"; // $NON-NLS-1$

	private static final String RECEIVE_QUEUE = "JMSSampler.ReceiveQueue"; // $NON-NLS-1$

	private static final String XML_DATA = "HTTPSamper.xml_data"; // $NON-NLS-1$

	private final static String SEND_QUEUE = "JMSSampler.SendQueue"; // $NON-NLS-1$

	private final static String QUEUE_CONNECTION_FACTORY_JNDI = "JMSSampler.queueconnectionfactory"; // $NON-NLS-1$
	
	private static final String IS_NON_PERSISTENT = "JMSSampler.isNonPersistent"; // $NON-NLS-1$

	//--

	//
	// Member variables
	//
	/** Factory for the connections to the queueing system. */
	// NOTUSED private QueueConnectionFactory factory;
	/** Queue for receiving messages (if applicable). */
	private transient Queue receiveQueue;

	/** The session with the queueing system. */
	private transient QueueSession session;

	/** Connection to the queueing system. */
	private transient QueueConnection connection;

	/** Queue for sending messages. */
	private transient Queue sendQueue;

	/** Is the communication oneway? */
	// NOTUSED private boolean oneway;
	/** The executor for (pseudo) synchronous communication. */
	private transient QueueExecutor executor;

	/** Producer of the messages. */
	private transient QueueSender producer;

	private transient Receiver receiverThread = null;

	/*
	 * (non-Javadoc)
	 * 
	 * @see org.apache.jmeter.samplers.Sampler#sample(org.apache.jmeter.samplers.Entry)
	 */
	public SampleResult sample(Entry entry) {
		SampleResult res = new SampleResult();
		res.setSampleLabel(getName());
		res.setSamplerData(getContent());
		res.setDataType(SampleResult.TEXT);
		res.sampleStart();

		try {
			TextMessage msg = createMessage();

			if (isOneway()) {
				producer.send(msg);
				res.setSuccessful(true);
				res.setResponseData("Oneway request has no response data".getBytes());
			} else {
				if (!useTemporyQueue()) {
					msg.setJMSReplyTo(receiveQueue);
				}

				Message replyMsg = executor.sendAndReceive(msg);
				if (replyMsg == null) {
					res.setSuccessful(false);
					if (LOGGER.isDebugEnabled()) {
						LOGGER.debug("No reply message received");
					}
				} else {
					if (replyMsg instanceof TextMessage) {
						res.setResponseData(((TextMessage) replyMsg).getText().getBytes());
                        res.setContentLength(((TextMessage) replyMsg).getText().getBytes().length);
					} else {
						res.setResponseData(replyMsg.toString().getBytes());
					}
					res.setSuccessful(true);
				}
			}
		} catch (Exception e) {
			LOGGER.warn(e.getLocalizedMessage(), e);
			res.setResponseData(new byte[0]);
			res.setSuccessful(false);
		}
		res.sampleEnd();
		return res;
	}

	private TextMessage createMessage() throws JMSException {
		if (session == null) {
			throw new IllegalStateException("Session may not be null while creating message");
		}
		TextMessage msg = session.createTextMessage();
		msg.setText(getContent());
		addJMSProperties(msg);
		return msg;
	}

	private void addJMSProperties(TextMessage msg) throws JMSException {
		Map map = getArguments(JMSSampler.JMS_PROPERTIES).getArgumentsAsMap();
		Iterator argIt = map.entrySet().iterator();
		while (argIt.hasNext()) {
            Map.Entry me = (Map.Entry) argIt.next();
			String name = (String) me.getKey();
			String value = (String) me.getValue();
			if (LOGGER.isDebugEnabled()) {
				LOGGER.debug("Adding property [" + name + "=" + value + "]");
			}
			msg.setStringProperty(name, value);
		}
	}

	public Arguments getJMSProperties() {
		return getArguments(JMSSampler.JMS_PROPERTIES);
	}

	public void setJMSProperties(Arguments args) {
		setProperty(new TestElementProperty(JMSSampler.JMS_PROPERTIES, args));
	}

	public Arguments getJNDIProperties() {
		return getArguments(JMSSampler.JNDI_PROPERTIES);
	}

	public void setJNDIProperties(Arguments args) {
		setProperty(new TestElementProperty(JMSSampler.JNDI_PROPERTIES, args));
	}

	public String getQueueConnectionFactory() {
		return getPropertyAsString(QUEUE_CONNECTION_FACTORY_JNDI);
	}

	public void setQueueConnectionFactory(String qcf) {
		setProperty(QUEUE_CONNECTION_FACTORY_JNDI, qcf);
	}

	public String getSendQueue() {
		return getPropertyAsString(SEND_QUEUE);
	}

	public void setSendQueue(String name) {
		setProperty(SEND_QUEUE, name);
	}

	public String getReceiveQueue() {
		return getPropertyAsString(RECEIVE_QUEUE);
	}

	public void setReceiveQueue(String name) {
		setProperty(RECEIVE_QUEUE, name);
	}

	public String getContent() {
		return getPropertyAsString(XML_DATA);
	}

	public void setContent(String content) {
		setProperty(XML_DATA, content);
	}

	public boolean isOneway() {
		return getPropertyAsBoolean(IS_ONE_WAY);
	}

	public boolean isNonPersistent() {
		return getPropertyAsBoolean(IS_NON_PERSISTENT);
	}

	public String getInitialContextFactory() {
		return getPropertyAsString(JMSSampler.JNDI_INITIAL_CONTEXT_FACTORY);
	}

	public String getContextProvider() {
		return getPropertyAsString(JMSSampler.JNDI_CONTEXT_PROVIDER_URL);
	}

	public void setIsOneway(boolean isOneway) {
		setProperty(new BooleanProperty(IS_ONE_WAY, isOneway));
	}

	public void setNonPersistent(boolean value) {
		setProperty(new BooleanProperty(IS_NON_PERSISTENT, value));
	}

	public String toString() {
		return getQueueConnectionFactory() + ", queue: " + getSendQueue();
	}

	public synchronized void testStarted() {
		LOGGER.debug("testStarted, thread: " + Thread.currentThread().getName());

	}

	public synchronized void testEnded() {
		LOGGER.debug("testEndded(), thread: " + Thread.currentThread().getName());
	}

	public void testIterationStart(LoopIterationEvent event) {
		// LOGGER.debug("testIterationStart");
	}

	public void threadStarted() {
		logThreadStart();

		Context context = null;
		try {
			context = getInitialContext();
			Object obj = context.lookup(getQueueConnectionFactory());
			if (!(obj instanceof QueueConnectionFactory)) {
				String msg = "QueueConnectionFactory expected, but got " + obj.getClass().getName();
				LOGGER.fatalError(msg);
				throw new IllegalStateException(msg);
			}
			QueueConnectionFactory factory = (QueueConnectionFactory) obj;
			Queue queue = (Queue) context.lookup(getSendQueue());

			sendQueue = queue;
			if (!useTemporyQueue()) {
				receiveQueue = (Queue) context.lookup(getReceiveQueue());
				receiverThread = Receiver.createReceiver(factory, receiveQueue);
			}

			connection = factory.createQueueConnection();

			session = connection.createQueueSession(false, Session.AUTO_ACKNOWLEDGE);

			if (LOGGER.isDebugEnabled()) {
				LOGGER.debug("Session created");
			}

			if (getPropertyAsBoolean(IS_ONE_WAY)) {
				producer = session.createSender(sendQueue);
				if (isNonPersistent()) {
					producer.setDeliveryMode(DeliveryMode.NON_PERSISTENT);
				}
			} else {

				if (useTemporyQueue()) {
					executor = new TemporaryQueueExecutor(session, sendQueue);
				} else {
					producer = session.createSender(sendQueue);
					if (isNonPersistent()) {
						producer.setDeliveryMode(DeliveryMode.NON_PERSISTENT);
					}
					executor = new FixedQueueExecutor(producer, getTimeout());
				}
			}
			if (LOGGER.isDebugEnabled()) {
				LOGGER.debug("Starting connection");
			}

			connection.start();

			if (LOGGER.isDebugEnabled()) {
				LOGGER.debug("Connection started");
			}
		} catch (JMSException e) {
			LOGGER.warn(e.getLocalizedMessage(), e);
		} catch (NamingException e) {
			LOGGER.warn(e.getLocalizedMessage(), e);
		} finally {
			if (context != null) {
				try {
					context.close();
				} catch (NamingException e1) {
					// ignore
				}
			}
		}
	}

	private Context getInitialContext() throws NamingException {
		Hashtable table = new Hashtable();

		if (getInitialContextFactory() != null && getInitialContextFactory().trim().length() > 0) {
			if (LOGGER.isDebugEnabled())
				LOGGER.debug("Using InitialContext [" + getInitialContextFactory() + "]");
			table.put(Context.INITIAL_CONTEXT_FACTORY, getInitialContextFactory());
		}
		if (getContextProvider() != null && getContextProvider().trim().length() > 0) {
			if (LOGGER.isDebugEnabled())
				LOGGER.debug("Using Provider [" + getContextProvider() + "]");
			table.put(Context.PROVIDER_URL, getContextProvider());
		}
		Map map = getArguments(JMSSampler.JNDI_PROPERTIES).getArgumentsAsMap();
		if (LOGGER.isDebugEnabled()) {
			if (map.isEmpty()) {
				LOGGER.debug("Empty JNDI properties");
			} else {
				LOGGER.debug("Number of JNDI properties: " + map.size());
			}
		}
		Iterator it = map.keySet().iterator();
		while (it.hasNext()) {
			String key = (String) it.next();
			table.put(key, map.get(key));
		}

		Context context = new InitialContext(table);
		if (LOGGER.isDebugEnabled()) {
			printEnvironment(context);
		}
		return context;
	}

	private void printEnvironment(Context context) throws NamingException {
		Hashtable env = context.getEnvironment();
		LOGGER.debug("Initial Context Properties");
		Enumeration keys = env.keys();
		while (keys.hasMoreElements()) {
			String key = (String) keys.nextElement();
			LOGGER.debug(key + "=" + env.get(key));
		}
	}

	private void logThreadStart() {
		if (LOGGER.isDebugEnabled()) {
			LOGGER.debug("Thread started " + new Date());
			LOGGER.debug("JMSSampler: [" + Thread.currentThread().getName() + "], hashCode=[" + hashCode() + "]");
			LOGGER.debug("QCF: [" + getQueueConnectionFactory() + "], sendQueue=[" + getSendQueue() + "]");
			LOGGER.debug("Timeout             = " + getTimeout() + "]");
			LOGGER.debug("Use temporary queue =" + useTemporyQueue() + "]");
			LOGGER.debug("Reply queue         =" + getReceiveQueue() + "]");
		}
	}

	/**
	 * @return
	 */
	public int getTimeout() {
		if (getPropertyAsInt(TIMEOUT) < 1) {
			return DEFAULT_TIMEOUT;
		}
		return getPropertyAsInt(TIMEOUT);
	}

	/*
	 * (non-Javadoc)
	 * 
	 * @see org.apache.jmeter.testelement.TestElement#threadFinished()
	 */
	public void threadFinished() {
		LOGGER.debug("Thread ended " + new Date());

		if (session != null)
			try {
				session.close();
			} catch (JMSException e) {
				LOGGER.info(e.getLocalizedMessage());

			}
		if (connection != null)
			try {
				connection.close();
			} catch (JMSException e) {
				LOGGER.info(e.getLocalizedMessage());
			}
		if (receiverThread != null)
			receiverThread.deactivate();
	}

	private boolean useTemporyQueue() {
		String recvQueue = getReceiveQueue();
		return recvQueue == null || recvQueue.trim().length() == 0;
	}

	public void setArguments(Arguments args) {
		setProperty(new TestElementProperty(JMSSampler.JMS_PROPERTIES, args));
	}

	public Arguments getArguments(String name) {
		return (Arguments) getProperty(name).getObjectValue();
	}

	public void setTimeout(String s) {
		setProperty(JMSSampler.TIMEOUT, s);
	}

	/**
	 * @param string
	 */
	public void setInitialContextFactory(String string) {
		setProperty(JNDI_INITIAL_CONTEXT_FACTORY, string);

	}

	/**
	 * @param string
	 */
	public void setContextProvider(String string) {
		setProperty(JNDI_CONTEXT_PROVIDER_URL, string);

	}

}<|MERGE_RESOLUTION|>--- conflicted
+++ resolved
@@ -33,7 +33,6 @@
 import javax.jms.QueueSender;
 import javax.jms.QueueSession;
 import javax.jms.Session;
-import javax.jms.StreamMessage;
 import javax.jms.TextMessage;
 import javax.naming.Context;
 import javax.naming.InitialContext;
@@ -54,17 +53,10 @@
  * Sampler for JMS Communication. <br>
  * Created on: October 28, 2004
  * 
-<<<<<<< HEAD
- * author Martijn Blankestijn
- * @version $Id$
  */
 public class JMSSampler extends AbstractSampler implements ThreadListener {
-=======
- */
-public class JMSSampler extends AbstractSampler implements ThreadListener {
 
 	private static final Logger LOGGER = LoggingManager.getLoggerForClass();
->>>>>>> 468f6f96
 
 	private static final int DEFAULT_TIMEOUT = 2000;
 
@@ -153,7 +145,6 @@
 				} else {
 					if (replyMsg instanceof TextMessage) {
 						res.setResponseData(((TextMessage) replyMsg).getText().getBytes());
-                        res.setContentLength(((TextMessage) replyMsg).getText().getBytes().length);
 					} else {
 						res.setResponseData(replyMsg.toString().getBytes());
 					}
